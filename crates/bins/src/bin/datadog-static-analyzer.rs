--- conflicted
+++ resolved
@@ -19,11 +19,8 @@
 use cli::constants::DEFAULT_MAX_FILE_SIZE_KB;
 use cli::csv;
 use cli::model::cli_configuration::CliConfiguration;
-<<<<<<< HEAD
 use cli::model::datadog_api::DiffAwareData;
-=======
 use cli::path_restrictions::PathRestrictions;
->>>>>>> 99f275a5
 use cli::sarif::sarif_utils::generate_sarif_report;
 use cli::violations_table;
 use getopts::Options;
@@ -309,16 +306,7 @@
 
     let languages = get_languages_for_rules(&rules);
 
-<<<<<<< HEAD
     let files_in_repository = get_files(
-=======
-    let path_config = PathConfig {
-        ignore: Some(ignore_paths),
-        only: only_paths,
-    };
-
-    let files_to_analyze = get_files(
->>>>>>> 99f275a5
         directory_to_analyze.as_str(),
         subdirectories_to_analyze.clone(),
         &path_config,
