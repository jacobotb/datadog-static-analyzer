[package]
name = "cli"
edition = "2021"
version.workspace = true

[dependencies]
# local
kernel = { package = "static-analysis-kernel", path = "../static-analysis-kernel" }
# workspace
anyhow = { workspace = true }
base64 = { workspace = true }
serde = { workspace = true }
serde_json = { workspace = true }
derive_builder = { workspace = true }
serde-sarif = { workspace = true }
sha2 = { workspace = true }
uuid = { workspace = true }
# other
git2 = "0.18.2"
percent-encoding = "2.3.1"
prettytable-rs = "0.10.0"
reqwest = { version = "0.11", features = ["blocking", "json"] }
<<<<<<< HEAD
sequence_trie = "0.3.6"
serde_yaml = "0.9.21"
=======
>>>>>>> 1b7d8300
valico = "4.0.0"
walkdir = "2.3.3"

[dev-dependencies]
assert-json-diff = "2.0.2"
tempfile = "3.10.0"<|MERGE_RESOLUTION|>--- conflicted
+++ resolved
@@ -20,11 +20,6 @@
 percent-encoding = "2.3.1"
 prettytable-rs = "0.10.0"
 reqwest = { version = "0.11", features = ["blocking", "json"] }
-<<<<<<< HEAD
-sequence_trie = "0.3.6"
-serde_yaml = "0.9.21"
-=======
->>>>>>> 1b7d8300
 valico = "4.0.0"
 walkdir = "2.3.3"
 
