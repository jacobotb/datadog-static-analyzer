--- conflicted
+++ resolved
@@ -6,19 +6,6 @@
 use serde;
 use serde::{Deserialize, Serialize};
 
-<<<<<<< HEAD
-#[derive(Deserialize, Debug, Serialize, Default, Clone)]
-pub struct PathConfig {
-    pub only: Option<Vec<String>>,
-    pub ignore: Option<Vec<String>>,
-}
-
-#[derive(Deserialize, Debug, Serialize)]
-pub struct RulesetConfig {
-    #[serde(flatten)]
-    pub paths: PathConfig,
-    pub rules: Option<HashMap<String, PathConfig>>,
-=======
 // Lists of directories and glob patterns to include/exclude from the analysis.
 #[derive(Deserialize, Serialize, Debug, PartialEq, Default)]
 pub struct PathConfig {
@@ -45,17 +32,11 @@
     // Rule-specific configurations.
     #[serde(default, deserialize_with = "deserialize_ruleconfigs")]
     pub rules: Option<HashMap<String, RuleConfig>>,
->>>>>>> 9c15798f
 }
 
 // the configuration file from the repository
 #[derive(Deserialize, Serialize, Debug, PartialEq, Default)]
 pub struct ConfigFile {
-<<<<<<< HEAD
-    pub rulesets: HashMap<String, RulesetConfig>,
-    #[serde(flatten)]
-    pub paths: PathConfig,
-=======
     // Configurations for the rulesets.
     #[serde(deserialize_with = "deserialize_rulesetconfigs")]
     pub rulesets: HashMap<String, RulesetConfig>,
@@ -66,7 +47,6 @@
     #[serde(rename(serialize = "ignore-paths", deserialize = "ignore-paths"))]
     pub ignore_paths: Option<Vec<String>>,
     // Ignore all the paths in the .gitignore file.
->>>>>>> 9c15798f
     #[serde(rename(serialize = "ignore-gitignore", deserialize = "ignore-gitignore"))]
     pub ignore_gitignore: Option<bool>,
     // Analyze only files up to this size.
