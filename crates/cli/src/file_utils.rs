use crate::model::cli_configuration::CliConfiguration;
use crate::model::config_file::PathConfig;
use anyhow::Result;
use glob_match::glob_match;
use kernel::model::common::Language;
use std::fs;
use std::fs::read_to_string;
use std::path::{Path, PathBuf};
use walkdir::WalkDir;

static FILE_EXTENSIONS_PER_LANGUAGE_LIST: &[(Language, &[&str])] = &[
    (Language::Csharp, &["cs"]),
    (Language::Dockerfile, &["docker", "dockerfile"]),
    (Language::Go, &["go"]),
    (Language::Java, &["java"]),
    (Language::JavaScript, &["js", "jsx"]),
    (Language::Kotlin, &["kt", "kts"]),
    (Language::Python, &["py", "py3"]),
    (Language::Ruby, &["rb"]),
    (Language::Rust, &["rs"]),
    (Language::Swift, &["swift"]),
    (Language::Terraform, &["tf"]),
    (Language::TypeScript, &["ts", "tsx"]),
    (Language::Yaml, &["yml", "yaml"]),
];

static FILE_EXACT_MATCH_PER_LANGUAGE_LIST: &[(Language, &[&str])] =
    &[(Language::Dockerfile, &["Dockerfile"])];

static FILE_PREFIX_PER_LANGUAGE_LIST: &[(Language, &[&str])] =
    &[(Language::Dockerfile, &["Dockerfile"])];

// get all extensions for a language.
fn get_extensions_for_language(language: &Language) -> Option<Vec<String>> {
    for fe in FILE_EXTENSIONS_PER_LANGUAGE_LIST {
        if fe.0 == *language {
            let extensions = fe.1.to_vec();
            return Some(extensions.iter().map(|x| x.to_string()).collect());
        }
    }
    None
}

// if a langauge only match a file for an exact match, return it
fn get_exact_filename_for_language(language: &Language) -> Option<Vec<String>> {
    for fe in FILE_EXACT_MATCH_PER_LANGUAGE_LIST {
        if fe.0 == *language {
            let extensions = fe.1.to_vec();
            return Some(extensions.iter().map(|x| x.to_string()).collect());
        }
    }
    None
}

// get the prefix for a file that needs to be analyzed for a language
fn get_prefix_for_language(language: &Language) -> Option<Vec<String>> {
    for fe in FILE_PREFIX_PER_LANGUAGE_LIST {
        if fe.0 == *language {
            let extensions = fe.1.to_vec();
            return Some(extensions.iter().map(|x| x.to_string()).collect());
        }
    }
    None
}

// Read the .gitignore file in a directory and return the lines that are not commented
// or empty.
// We ignore pattern that start with # (comments) or contains ! (cause repositories
// not being included and totally skipped).
pub fn read_files_from_gitignore_internal(path: &PathBuf) -> Result<Vec<String>> {
    if path.exists() {
        let lines: Vec<String> = read_to_string(path)?
            .lines()
            .map(String::from)
            .filter(|v| !v.starts_with('#'))
            .filter(|v| !v.contains('!'))
            .filter(|v| !v.is_empty())
            .collect();
        return Ok(lines);
    }
    Ok(vec![])
}

pub fn read_files_from_gitignore(source_directory: &str) -> Result<Vec<String>> {
    let gitignore_path = Path::new(source_directory).join(".gitignore");
    read_files_from_gitignore_internal(&gitignore_path)
}

/// get the files to analyze from the directory. This function walks the directory
/// to analyze recursively and gets all the files.
/// if passed, subdirectories_to_analyze are subdirectories within the directory.
pub fn get_files(
    directory: &str,
    subdirectories_to_analyze: Vec<String>,
    path_config: &PathConfig,
) -> Result<Vec<PathBuf>> {
    let mut files_to_return: Vec<PathBuf> = vec![];

    // This is the directory that contains the .git files, we do not need to keep them.
    let git_directory = format!("{}/.git", &directory);

    let directories_to_walk: Vec<String> = if !subdirectories_to_analyze.is_empty() {
        subdirectories_to_analyze
            .iter()
            .map(|p| {
                let sd_str = p.as_str();
                let p = Path::new(directory).join(sd_str);
                p.as_os_str().to_str().unwrap().to_string()
            })
            .collect()
    } else {
        vec![directory.to_string()]
    };

    for directory_to_walk in directories_to_walk {
        for entry in WalkDir::new(directory_to_walk.as_str()) {
            let dir_entry = entry?;
            let entry = dir_entry.path();

            // we only include if this is a file and not a symlink
            // we should NEVER follow symlink for security reason (an attacker could then
            // attempt to add a symlink outside the repo and read content outside of the
            // repo with a custom rule.
            let mut should_include = entry.is_file() && !entry.is_symlink();
            let path_buf = entry.to_path_buf();

            let relative_path_str = path_buf
                .strip_prefix(directory)
                .ok()
                .and_then(|p| p.to_str())
                .ok_or_else(|| anyhow::Error::msg("should get the path"))?;

            // check if the path is allowed by the configuration.
            should_include =
                should_include && is_allowed_by_path_config(path_config, relative_path_str);

            // do not include the git directory.
            if entry.starts_with(git_directory.as_str()) {
                should_include = false;
            }

            if should_include {
                files_to_return.push(entry.to_path_buf());
            }
        }
    }
    Ok(files_to_return)
}

fn matches_pattern(pattern: &str, path: &str) -> bool {
    if glob_match(pattern, path) {
        return true;
    }
    return Path::new(path).starts_with(Path::new(pattern));
}

pub fn is_allowed_by_path_config(paths: &PathConfig, file_name: &str) -> bool {
    if paths
        .ignore
        .iter()
        .filter(|p| !p.is_empty())
        .any(|pattern| matches_pattern(pattern, file_name))
    {
        return false;
    }
    match &paths.only {
        None => true,
        Some(only) => only
            .iter()
            .filter(|p| !p.is_empty())
            .any(|pattern| matches_pattern(pattern, file_name)),
    }
}

/// try to find if one of the subdirectory used to scan a repository is going outside the
/// repository directory. If yes, this is unsafe, scans outside the repository and should
/// not run.
pub fn are_subdirectories_safe(directory_path: &Path, subdirectories: &[String]) -> bool {
    let directory_canonicalized = directory_path
        .canonicalize()
        .expect("cannot canonicalize repository directory");
    return subdirectories.iter().all(|subdirectory| {
        let new_path = directory_path.join(subdirectory).canonicalize();
        match new_path {
            Err(e) => panic!("error when checking directory {}: {}", subdirectory, e),
            Ok(p) => {
                if !p.starts_with(directory_canonicalized.clone()) {
                    return false;
                }
                true
            }
        }
    });
}

// filter the file according to a list of extensions
fn match_extension(path: &Path, extensions: &[String]) -> bool {
    match path.extension() {
        Some(ext) => match ext.to_str() {
            Some(e) => extensions.contains(&e.to_string().to_lowercase()),
            None => false,
        },
        None => false,
    }
}

// filter a file based on its name
fn match_exact_filename(path: &Path, filename_list: &[String]) -> bool {
    match path.file_name() {
        Some(p) => match p.to_str() {
            Some(s) => filename_list.contains(&s.to_string()),
            None => false,
        },
        None => false,
    }
}

fn match_prefix_filename(path: &Path, prefixes_list: &[String]) -> bool {
    match path.file_name() {
        Some(p) => match p.to_str() {
            Some(s) => prefixes_list.iter().any(|p| s.to_string().starts_with(p)),
            None => false,
        },
        None => false,
    }
}

// filter files to analyze for a language. It will filter the files based on the prefix or suffix.
pub fn filter_files_for_language(files: &[PathBuf], language: &Language) -> Vec<PathBuf> {
    let extensions = get_extensions_for_language(language).unwrap_or_default();
    let exact_matches = get_exact_filename_for_language(language).unwrap_or_default();
    let prefixes = get_prefix_for_language(language).unwrap_or_default();

    if extensions.is_empty() && exact_matches.is_empty() && prefixes.is_empty() {
        return vec![];
    }

    let result = files
        .iter()
        .filter(|p| {
            let extension_match = match_extension(p, &extensions);
            let filename_match = match_exact_filename(p, &exact_matches);
            let prefix_match = match_prefix_filename(p, &prefixes);

            extension_match || filename_match || prefix_match
        })
        .cloned()
        .collect();
    result
}

pub fn filter_files_by_size(files: &[PathBuf], configuration: &CliConfiguration) -> Vec<PathBuf> {
    let max_len_bytes = configuration.max_file_size_kb * 1024;
    return files
        .iter()
        .filter(|f| {
            let metadata = fs::metadata(f);
            let too_big = metadata
                .as_ref()
                .map(|x| x.len() > max_len_bytes)
                .unwrap_or(false);

            if configuration.use_debug && too_big {
                eprintln!(
                    "File {} too big (size {} bytes, max size {} kb ({} bytes))",
                    f.display(),
                    &metadata.map(|x| x.len()).unwrap_or(0),
                    configuration.max_file_size_kb,
                    max_len_bytes
                )
            }

            f.is_file() && !too_big
        })
        .cloned()
        .collect();
}

#[cfg(test)]
mod tests {
    use super::*;
    use crate::path_restrictions::PathRestrictions;
    use kernel::model::common::OutputFormat::Sarif;
    use std::collections::{HashMap, HashSet};
    use std::env;
    use std::path::Path;
    use tempfile::{tempdir, TempDir};

    #[test]
    fn get_gitignore_exists() {
        let mut d = PathBuf::from(env!("CARGO_MANIFEST_DIR"));
        d.push("resources/test/gitignore/test1");
        let file_list = read_files_from_gitignore_internal(&d);
        assert!(file_list.is_ok());
        let fl = file_list.unwrap();
        assert_eq!(85, fl.len());
        // check it contains the values of the file
        assert!(fl.contains(&"ddtrace/appsec/_ddwaf.cpp".to_string()));
        // make sure it does not contains lines with !
        assert!(!fl.contains(&"!.env".to_string()));
        assert_eq!(
            0,
            fl.iter()
                .filter(|v| v.starts_with("#"))
                .collect::<Vec<&String>>()
                .len()
        )
    }

    #[test]
    fn test_are_subdirectories_safe() {
        // Create temporary directories and have a directory called plop inside.
        let directory_dir = env::temp_dir();
        let plop_dir = directory_dir.join("plop");
        if !Path::exists(plop_dir.as_path()) {
            fs::create_dir(&plop_dir).expect("can create dir");
        }

        let directory = directory_dir.as_path();
        assert!(!are_subdirectories_safe(directory, &["../".to_string()]));
        assert!(are_subdirectories_safe(directory, &vec![]));
        assert!(are_subdirectories_safe(directory, &["plop".to_string()]));

        fs::remove_dir(plop_dir).expect("cannot remove dir")
    }

    /// Filter files bigger than one kilobyte and make sure files
    /// less than one kilobyte are not being filtered.
    #[test]
    fn test_filter_files_by_size() {
        let mut files1 = vec![];
        let mut d = PathBuf::from(env!("CARGO_MANIFEST_DIR"));
        d.push("resources/test/test_files_by_size/versions.json");
        files1.push(d);
        let cli_configuration = CliConfiguration {
            use_debug: true,
            use_configuration_file: true,
            ignore_gitignore: true,
            source_directory: "bla".to_string(),
            source_subdirectories: vec![],
            path_config: PathConfig::default(),
            rules_file: None,
            output_format: Sarif, // SARIF or JSON
            output_file: "foo".to_string(),
            num_cpus: 2, // of cpus to use for parallelism
            rules: vec![],
            path_restrictions: PathRestrictions::default(),
            max_file_size_kb: 1,
            use_staging: false,
        };
        assert_eq!(0, filter_files_by_size(&files1, &cli_configuration).len());

        let mut files2 = vec![];
        let mut d = PathBuf::from(env!("CARGO_MANIFEST_DIR"));
        d.push("resources/test/test_files_by_size/versions-empty.json");
        files2.push(d);
        assert_eq!(1, filter_files_by_size(&files2, &cli_configuration).len());
    }

    #[test]
    fn get_gitignore_do_not_exists() {
        let mut d = PathBuf::from(env!("CARGO_MANIFEST_DIR"));
        d.push("resources/test/gitignore/test-do-not-exists");
        let file_list = read_files_from_gitignore_internal(&d);
        assert!(file_list.is_ok());
        let fl = file_list.unwrap();
        assert!(fl.is_empty());
    }

    struct TestDir {
        dir: TempDir,
    }

    impl TestDir {
        fn new() -> Self {
            TestDir {
                dir: tempdir().unwrap(),
            }
        }

        fn base_path(&self) -> String {
            self.dir.path().display().to_string()
        }

        fn add_file(&self, path: &str) {
            let full_path = self.dir.path().join(path);
            if let Some(dir) = full_path.parent() {
                fs::create_dir_all(dir).unwrap();
            }
            fs::File::create(full_path).unwrap();
        }
    }

    macro_rules! assert_contains_files {
        ($basepath:expr, $files:expr, $wanted:expr) => {
            let base_path = Path::new($basepath);
            let actual_set: HashSet<&PathBuf> = HashSet::from_iter($files.iter());
            for name in $wanted {
                assert!(
                    actual_set.contains(&base_path.join(name)),
                    "file {} not found in list when it was expected",
                    name
                );
            }
        };
    }

    macro_rules! assert_not_contains_files {
        ($basepath:expr, $files:expr, $wanted:expr) => {
            let base_path = Path::new($basepath);
            let actual_set: HashSet<&PathBuf> = HashSet::from_iter($files.iter());
            for name in $wanted {
                assert!(
                    !actual_set.contains(&base_path.join(name)),
                    "file {} found in list when it was not expected",
                    name
                );
            }
        };
    }

    // make sure we can get the list of rules from a directory and that the
    // ignore-paths correctly works when we pass a glob.
    #[test]
    fn get_list_of_files_with_path_config() {
        let test_dir = TestDir::new();
        test_dir.add_file("src/a/main.rs");
        test_dir.add_file("src/a/other.rs");
        test_dir.add_file("src/b/main.rs");
        test_dir.add_file("test/a/main.rs");
        test_dir.add_file("test/a/other.rs");
        test_dir.add_file("test/b/main.rs");
        let base_path = test_dir.base_path();

        // first, we get the list of files without any path to ignore
        let empty_config = PathConfig::default();
        let files = get_files(&base_path, vec![], &empty_config).unwrap();
        assert_contains_files!(
            &base_path,
            files,
            [
                "src/a/main.rs",
                "src/b/main.rs",
                "test/a/main.rs",
                "test/a/other.rs",
                "test/b/main.rs",
            ]
        );

        // now, we add one glob pattern to ignore
        let path_config = PathConfig {
<<<<<<< HEAD
            ignore: vec!["src/**/lib.rs".to_string()],
=======
            ignore: Some(vec!["src/**/main.rs".to_string()]),
>>>>>>> 0bf8ea23
            only: None,
        };
        let files = get_files(&base_path, vec![], &path_config).unwrap();
        assert_contains_files!(
            &base_path,
            files,
            [
                "src/a/other.rs",
                "test/a/main.rs",
                "test/a/other.rs",
                "test/b/main.rs"
            ]
        );
        assert_not_contains_files!(&base_path, files, ["src/a/main.rs", "src/b/main.rs"]);

        // now, we add one path prefix to ignore
        let path_config = PathConfig {
<<<<<<< HEAD
            ignore: vec!["src/model".to_string()],
=======
            ignore: Some(vec!["src/a".to_string()]),
>>>>>>> 0bf8ea23
            only: None,
        };
        let files = get_files(&base_path, vec![], &path_config).unwrap();
        assert_contains_files!(&base_path, files, ["src/b/main.rs", "test/a/main.rs",]);
        assert_not_contains_files!(&base_path, files, ["src/a/main.rs", "src/a/other.rs"]);

        // now we add one glob pattern to require
        let path_config = PathConfig {
<<<<<<< HEAD
            ignore: vec![],
            only: Some(vec!["**/config_file.rs".to_string()]),
=======
            ignore: None,
            only: Some(vec!["**/other.rs".to_string()]),
>>>>>>> 0bf8ea23
        };
        let files = get_files(&base_path, vec![], &path_config).unwrap();
        assert_contains_files!(&base_path, files, ["src/a/other.rs", "test/a/other.rs"]);
        assert_not_contains_files!(&base_path, files, ["src/a/main.rs", "test/a/main.rs"]);

        // now we add one glob path prefix to require
        let path_config = PathConfig {
<<<<<<< HEAD
            ignore: vec![],
            only: Some(vec!["src/model".to_string()]),
=======
            ignore: None,
            only: Some(vec!["src/a".to_string()]),
>>>>>>> 0bf8ea23
        };
        let files = get_files(&base_path, vec![], &path_config).unwrap();
        assert_contains_files!(&base_path, files, ["src/a/main.rs", "src/a/other.rs"]);
        assert_not_contains_files!(&base_path, files, ["src/b/main.rs", "test/a/main.rs"]);
    }

    #[test]
    fn get_files_with_subdirectory() {
        let current_path = std::env::current_dir().unwrap();
        let subdirectory = Path::new("src").join("sarif");

        // first, we get the list of files without any path to ignore
        let files = get_files(
            current_path.display().to_string().as_str(),
            vec![subdirectory.into_os_string().into_string().unwrap()],
            &PathConfig::default(),
        );

        assert_eq!(2, files.unwrap().len());
    }

    // check that we have the correct number of extensions for each language we support.
    #[test]
    fn get_extensions_for_language_all_languages() {
        let mut extensions_per_languages: HashMap<Language, usize> = HashMap::new();
        extensions_per_languages.insert(Language::JavaScript, 2);
        extensions_per_languages.insert(Language::Python, 2);
        extensions_per_languages.insert(Language::Rust, 1);
        extensions_per_languages.insert(Language::TypeScript, 2);
        extensions_per_languages.insert(Language::Dockerfile, 2);
        extensions_per_languages.insert(Language::Yaml, 2);

        for (l, e) in extensions_per_languages {
            assert_eq!(
                get_extensions_for_language(&l)
                    .expect("have extensions")
                    .len(),
                e
            );
        }
    }

    #[test]
    fn test_filter_files_for_language_suffix() {
        let current_path = std::env::current_dir().unwrap();

        let files = get_files(
            current_path.display().to_string().as_str(),
            vec![],
            &PathConfig::default(),
        );
        assert!(files.is_ok());
        let files = &files.unwrap();
        assert_eq!(
            0,
            filter_files_for_language(files, &Language::TypeScript).len()
        );
        assert_ne!(0, filter_files_for_language(files, &Language::Rust).len());
        assert_eq!(
            1,
            filter_files_for_language(
                &[PathBuf::from("path").join(PathBuf::from("foobar.Dockerfile"))],
                &Language::Dockerfile
            )
            .len()
        );
    }

    #[test]
    fn test_filter_files_for_language_with_prefix() {
        assert_eq!(
            1,
            filter_files_for_language(
                &[PathBuf::from("path").join(PathBuf::from("Dockerfile.foobar"))],
                &Language::Dockerfile
            )
            .len()
        );
        assert_eq!(
            0,
            filter_files_for_language(
                &[PathBuf::from("path").join(PathBuf::from("Dock3rfile.foobar"))],
                &Language::Dockerfile
            )
            .len()
        );
    }

    #[test]
    fn test_filter_files_for_language_with_exact_match() {
        assert_eq!(
            1,
            filter_files_for_language(
                &[PathBuf::from("path").join(PathBuf::from("Dockerfile"))],
                &Language::Dockerfile
            )
            .len()
        );
        assert_eq!(
            0,
            filter_files_for_language(
                &[PathBuf::from("path").join(PathBuf::from("Dock3rfile"))],
                &Language::Dockerfile
            )
            .len()
        );
    }
}<|MERGE_RESOLUTION|>--- conflicted
+++ resolved
@@ -449,11 +449,7 @@
 
         // now, we add one glob pattern to ignore
         let path_config = PathConfig {
-<<<<<<< HEAD
-            ignore: vec!["src/**/lib.rs".to_string()],
-=======
-            ignore: Some(vec!["src/**/main.rs".to_string()]),
->>>>>>> 0bf8ea23
+            ignore: vec!["src/**/main.rs".to_string()],
             only: None,
         };
         let files = get_files(&base_path, vec![], &path_config).unwrap();
@@ -471,11 +467,7 @@
 
         // now, we add one path prefix to ignore
         let path_config = PathConfig {
-<<<<<<< HEAD
-            ignore: vec!["src/model".to_string()],
-=======
-            ignore: Some(vec!["src/a".to_string()]),
->>>>>>> 0bf8ea23
+            ignore: vec!["src/a".to_string()],
             only: None,
         };
         let files = get_files(&base_path, vec![], &path_config).unwrap();
@@ -484,13 +476,8 @@
 
         // now we add one glob pattern to require
         let path_config = PathConfig {
-<<<<<<< HEAD
             ignore: vec![],
-            only: Some(vec!["**/config_file.rs".to_string()]),
-=======
-            ignore: None,
             only: Some(vec!["**/other.rs".to_string()]),
->>>>>>> 0bf8ea23
         };
         let files = get_files(&base_path, vec![], &path_config).unwrap();
         assert_contains_files!(&base_path, files, ["src/a/other.rs", "test/a/other.rs"]);
@@ -498,13 +485,8 @@
 
         // now we add one glob path prefix to require
         let path_config = PathConfig {
-<<<<<<< HEAD
             ignore: vec![],
-            only: Some(vec!["src/model".to_string()]),
-=======
-            ignore: None,
             only: Some(vec!["src/a".to_string()]),
->>>>>>> 0bf8ea23
         };
         let files = get_files(&base_path, vec![], &path_config).unwrap();
         assert_contains_files!(&base_path, files, ["src/a/main.rs", "src/a/other.rs"]);
