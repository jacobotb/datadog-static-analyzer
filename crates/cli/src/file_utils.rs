use std::collections::HashSet;
use std::fs;
use std::fs::read_to_string;
use std::path::{Path, PathBuf};

use anyhow::Result;
use sha2::{Digest, Sha256};
use walkdir::WalkDir;

use kernel::model::common::Language;
use kernel::model::config_file::PathConfig;
use kernel::model::violation::Violation;
use kernel::path_restrictions::is_allowed_by_path_config;

use crate::model::cli_configuration::CliConfiguration;
<<<<<<< HEAD
use crate::model::config_file::{PathConfig, PathPattern};
=======
>>>>>>> 3f8cc793
use crate::model::datadog_api::DiffAwareData;

static FILE_EXTENSIONS_PER_LANGUAGE_LIST: &[(Language, &[&str])] = &[
    (Language::Csharp, &["cs"]),
    (Language::Dockerfile, &["docker", "dockerfile"]),
    (Language::Go, &["go"]),
    (Language::Java, &["java"]),
    (Language::JavaScript, &["js", "jsx"]),
    (Language::Kotlin, &["kt", "kts"]),
    (Language::Python, &["py", "py3"]),
    (Language::Ruby, &["rb"]),
    (Language::Rust, &["rs"]),
    (Language::Swift, &["swift"]),
    (Language::Terraform, &["tf"]),
    (Language::TypeScript, &["ts", "tsx"]),
    (Language::Yaml, &["yml", "yaml"]),
];

static FILE_EXACT_MATCH_PER_LANGUAGE_LIST: &[(Language, &[&str])] =
    &[(Language::Dockerfile, &["Dockerfile"])];

static FILE_PREFIX_PER_LANGUAGE_LIST: &[(Language, &[&str])] =
    &[(Language::Dockerfile, &["Dockerfile"])];

// get all extensions for a language.
fn get_extensions_for_language(language: &Language) -> Option<Vec<String>> {
    for fe in FILE_EXTENSIONS_PER_LANGUAGE_LIST {
        if fe.0 == *language {
            let extensions = fe.1.to_vec();
            return Some(extensions.iter().map(|x| x.to_string()).collect());
        }
    }
    None
}

// if a langauge only match a file for an exact match, return it
fn get_exact_filename_for_language(language: &Language) -> Option<Vec<String>> {
    for fe in FILE_EXACT_MATCH_PER_LANGUAGE_LIST {
        if fe.0 == *language {
            let extensions = fe.1.to_vec();
            return Some(extensions.iter().map(|x| x.to_string()).collect());
        }
    }
    None
}

// get the prefix for a file that needs to be analyzed for a language
fn get_prefix_for_language(language: &Language) -> Option<Vec<String>> {
    for fe in FILE_PREFIX_PER_LANGUAGE_LIST {
        if fe.0 == *language {
            let extensions = fe.1.to_vec();
            return Some(extensions.iter().map(|x| x.to_string()).collect());
        }
    }
    None
}

// Read the .gitignore file in a directory and return the lines that are not commented
// or empty.
// We ignore pattern that start with # (comments) or contains ! (cause repositories
// not being included and totally skipped).
pub fn read_files_from_gitignore_internal(path: &PathBuf) -> Result<Vec<String>> {
    if path.exists() {
        let lines: Vec<String> = read_to_string(path)?
            .lines()
            .map(String::from)
            .filter(|v| !v.starts_with('#'))
            .filter(|v| !v.contains('!'))
            .filter(|v| !v.is_empty())
            .collect();
        return Ok(lines);
    }
    Ok(vec![])
}

pub fn read_files_from_gitignore(source_directory: &str) -> Result<Vec<String>> {
    let gitignore_path = Path::new(source_directory).join(".gitignore");
    read_files_from_gitignore_internal(&gitignore_path)
}

/// get the files to analyze from the directory. This function walks the directory
/// to analyze recursively and gets all the files.
/// if passed, subdirectories_to_analyze are subdirectories within the directory.
pub fn get_files(
    directory: &str,
    subdirectories_to_analyze: Vec<String>,
    path_config: &PathConfig,
) -> Result<Vec<PathBuf>> {
    let mut files_to_return: Vec<PathBuf> = vec![];

    // This is the directory that contains the .git files, we do not need to keep them.
    let git_directory = format!("{}/.git", &directory);

    let directories_to_walk: Vec<String> = if !subdirectories_to_analyze.is_empty() {
        subdirectories_to_analyze
            .iter()
            .map(|p| {
                let sd_str = p.as_str();
                let p = Path::new(directory).join(sd_str);
                p.as_os_str().to_str().unwrap().to_string()
            })
            .collect()
    } else {
        vec![directory.to_string()]
    };

    for directory_to_walk in directories_to_walk {
        for entry in WalkDir::new(directory_to_walk.as_str()) {
            let dir_entry = entry?;
            let entry = dir_entry.path();

            // we only include if this is a file and not a symlink
            // we should NEVER follow symlink for security reason (an attacker could then
            // attempt to add a symlink outside the repo and read content outside of the
            // repo with a custom rule.
            let mut should_include = entry.is_file() && !entry.is_symlink();
            let path_buf = entry.to_path_buf();

            let relative_path_str = path_buf
                .strip_prefix(directory)
                .ok()
                .and_then(|p| p.to_str())
                .ok_or_else(|| anyhow::Error::msg("should get the path"))?;

            // check if the path is allowed by the configuration.
            should_include =
                should_include && is_allowed_by_path_config(path_config, relative_path_str);

            // do not include the git directory.
            if entry.starts_with(git_directory.as_str()) {
                should_include = false;
            }

            if should_include {
                files_to_return.push(entry.to_path_buf());
            }
        }
    }
    Ok(files_to_return)
}

<<<<<<< HEAD
fn matches_pattern(pattern: &PathPattern, path: &str) -> bool {
    pattern
        .glob
        .as_ref()
        .map(|g| g.is_match(path))
        .unwrap_or(false)
        || Path::new(path).starts_with(&pattern.prefix)
}

pub fn is_allowed_by_path_config(paths: &PathConfig, file_name: &str) -> bool {
    if paths
        .ignore
        .iter()
        .any(|pattern| matches_pattern(pattern, file_name))
    {
        return false;
    }
    match &paths.only {
        None => true,
        Some(only) => only
            .iter()
            .any(|pattern| matches_pattern(pattern, file_name)),
    }
}

=======
>>>>>>> 3f8cc793
/// try to find if one of the subdirectory used to scan a repository is going outside the
/// repository directory. If yes, this is unsafe, scans outside the repository and should
/// not run.
pub fn are_subdirectories_safe(directory_path: &Path, subdirectories: &[String]) -> bool {
    let directory_canonicalized = directory_path
        .canonicalize()
        .expect("cannot canonicalize repository directory");
    return subdirectories.iter().all(|subdirectory| {
        let new_path = directory_path.join(subdirectory).canonicalize();
        match new_path {
            Err(e) => panic!("error when checking directory {}: {}", subdirectory, e),
            Ok(p) => {
                if !p.starts_with(directory_canonicalized.clone()) {
                    return false;
                }
                true
            }
        }
    });
}

// filter the file according to a list of extensions
fn match_extension(path: &Path, extensions: &[String]) -> bool {
    match path.extension() {
        Some(ext) => match ext.to_str() {
            Some(e) => extensions.contains(&e.to_string().to_lowercase()),
            None => false,
        },
        None => false,
    }
}

// filter a file based on its name
fn match_exact_filename(path: &Path, filename_list: &[String]) -> bool {
    match path.file_name() {
        Some(p) => match p.to_str() {
            Some(s) => filename_list.contains(&s.to_string()),
            None => false,
        },
        None => false,
    }
}

fn match_prefix_filename(path: &Path, prefixes_list: &[String]) -> bool {
    match path.file_name() {
        Some(p) => match p.to_str() {
            Some(s) => prefixes_list.iter().any(|p| s.to_string().starts_with(p)),
            None => false,
        },
        None => false,
    }
}

// filter files to analyze for a language. It will filter the files based on the prefix or suffix.
pub fn filter_files_for_language(files: &[PathBuf], language: &Language) -> Vec<PathBuf> {
    let extensions = get_extensions_for_language(language).unwrap_or_default();
    let exact_matches = get_exact_filename_for_language(language).unwrap_or_default();
    let prefixes = get_prefix_for_language(language).unwrap_or_default();

    if extensions.is_empty() && exact_matches.is_empty() && prefixes.is_empty() {
        return vec![];
    }

    let result = files
        .iter()
        .filter(|p| {
            let extension_match = match_extension(p, &extensions);
            let filename_match = match_exact_filename(p, &exact_matches);
            let prefix_match = match_prefix_filename(p, &prefixes);

            extension_match || filename_match || prefix_match
        })
        .cloned()
        .collect();
    result
}

pub fn filter_files_by_size(files: &[PathBuf], configuration: &CliConfiguration) -> Vec<PathBuf> {
    let max_len_bytes = configuration.max_file_size_kb * 1024;
    return files
        .iter()
        .filter(|f| {
            let metadata = fs::metadata(f);
            let too_big = metadata
                .as_ref()
                .map(|x| x.len() > max_len_bytes)
                .unwrap_or(false);

            if configuration.use_debug && too_big {
                eprintln!(
                    "File {} too big (size {} bytes, max size {} kb ({} bytes))",
                    f.display(),
                    &metadata.map(|x| x.len()).unwrap_or(0),
                    configuration.max_file_size_kb,
                    max_len_bytes
                )
            }

            f.is_file() && !too_big
        })
        .cloned()
        .collect();
}

/// Filter the files to scan for diff-aware scanning.
///  - files is the list of files we should scan (full path on disk)
///  - directory_path is the path of the directory
///  - diff_aware_info is the information we got from our API about the scan to do with the list of files
///    and base sha
/// We return the list of files from the first arguments filtered with the list of files we should effectively
/// scan. The returned list length must always less or equal than the initial list (first argument).
pub fn filter_files_by_diff_aware_info(
    files: &[PathBuf],
    directory_path: &Path,
    diff_aware_info: &DiffAwareData,
) -> Vec<PathBuf> {
    let files_to_scan: HashSet<&str> =
        HashSet::from_iter(diff_aware_info.files.iter().map(|f| f.as_str()));

    return files
        .iter()
        .filter(|f| {
            let p = f
                .strip_prefix(directory_path)
                .unwrap()
                .to_str()
                .expect("path contains non-Unicode characters");

            files_to_scan.contains(p)
        })
        .cloned()
        .collect();
}

/// Generate a fingerprint for a violation that will uniquely identify the violation. The fingerprint is calculated
/// as is
///  SHA2(<file-location-in-repository> - <characters-in-directory> - <content-of-code-line> - <number of characters in line>)
pub fn get_fingerprint_for_violation(
    violation: &Violation,
    repository_root: &Path,
    file: &Path,
    use_debug: bool,
) -> Option<String> {
    let path = repository_root.join(file);
    let filename = file.to_str().unwrap_or("");
    if !path.exists() || !path.is_file() {
        return None;
    }
    let line = violation.start.line as usize;

    match read_to_string(&path) {
        Ok(file_content) => match file_content.lines().nth(line - 1) {
            Some(line_content) => {
                let line_content_stripped = line_content
                    .chars()
                    .filter(|ch| !ch.is_whitespace())
                    .collect::<String>();
                let hash_content = format!(
                    "{}-{}-{}-{}",
                    filename,
                    filename.len(),
                    line_content_stripped,
                    line_content_stripped.len()
                );
                let hash = format!("{:x}", Sha256::digest(hash_content.as_bytes()));
                Some(hash)
            }
            None => None,
        },
        Err(_) => {
            if use_debug {
                eprintln!(
                    "Error when trying to read file {}",
                    path.into_os_string().to_str().unwrap_or("")
                );
            }
            None
        }
    }
}

#[cfg(test)]
mod tests {
    use std::collections::{HashMap, HashSet};
    use std::env;
    use std::path::Path;

    use tempfile::{tempdir, TempDir};

    use kernel::model::common::OutputFormat::Sarif;
    use kernel::model::common::Position;
    use kernel::model::rule::{RuleCategory, RuleSeverity};
    use kernel::path_restrictions::PathRestrictions;

    use super::*;

    #[test]
    fn get_gitignore_exists() {
        let mut d = PathBuf::from(env!("CARGO_MANIFEST_DIR"));
        d.push("resources/test/gitignore/test1");
        let file_list = read_files_from_gitignore_internal(&d);
        assert!(file_list.is_ok());
        let fl = file_list.unwrap();
        assert_eq!(85, fl.len());
        // check it contains the values of the file
        assert!(fl.contains(&"ddtrace/appsec/_ddwaf.cpp".to_string()));
        // make sure it does not contains lines with !
        assert!(!fl.contains(&"!.env".to_string()));
        assert_eq!(
            0,
            fl.iter()
                .filter(|v| v.starts_with("#"))
                .collect::<Vec<&String>>()
                .len()
        )
    }

    #[test]
    fn get_fingerprint_for_violation_success() {
        let d = PathBuf::from(env!("CARGO_MANIFEST_DIR"));
        let violation = Violation {
            start: Position { line: 10, col: 1 },
            end: Position { line: 12, col: 1 },
            message: "something bad happened".to_string(),
            severity: RuleSeverity::Notice,
            category: RuleCategory::Performance,
            fixes: vec![],
        };
        let directory_string = d.into_os_string().into_string().unwrap();
        let fingerprint = get_fingerprint_for_violation(
            &violation,
            Path::new(directory_string.as_str()),
            Path::new("resources/test/gitignore/test1"),
            false,
        );
        assert!(!fingerprint.is_none());
        assert_eq!(
            fingerprint.unwrap(),
            "d21ffb61a8b8ac31e1defb337faf11c9b92fc011f29eb3dc35f88fd5e145cd17".to_string()
        );

        let fingerprint_unknown_file = get_fingerprint_for_violation(
            &violation,
            Path::new(directory_string.as_str()),
            Path::new("path/does/not/exists"),
            false,
        );
        assert!(fingerprint_unknown_file.is_none());
    }

    #[test]
    fn test_are_subdirectories_safe() {
        // Create temporary directories and have a directory called plop inside.
        let directory_dir = env::temp_dir();
        let plop_dir = directory_dir.join("plop");
        if !Path::exists(plop_dir.as_path()) {
            fs::create_dir(&plop_dir).expect("can create dir");
        }

        let directory = directory_dir.as_path();
        assert!(!are_subdirectories_safe(directory, &["../".to_string()]));
        assert!(are_subdirectories_safe(directory, &vec![]));
        assert!(are_subdirectories_safe(directory, &["plop".to_string()]));

        fs::remove_dir(plop_dir).expect("cannot remove dir")
    }

    /// Filter files bigger than one kilobyte and make sure files
    /// less than one kilobyte are not being filtered.
    #[test]
    fn test_filter_files_by_size() {
        let mut files1 = vec![];
        let mut d = PathBuf::from(env!("CARGO_MANIFEST_DIR"));
        d.push("resources/test/test_files_by_size/versions.json");
        files1.push(d);
        let cli_configuration = CliConfiguration {
            use_debug: true,
            use_configuration_file: true,
            ignore_gitignore: true,
            source_directory: "bla".to_string(),
            source_subdirectories: vec![],
            path_config: PathConfig::default(),
            rules_file: None,
            output_format: Sarif, // SARIF or JSON
            output_file: "foo".to_string(),
            num_cpus: 2, // of cpus to use for parallelism
            rules: vec![],
            path_restrictions: PathRestrictions::default(),
            max_file_size_kb: 1,
            use_staging: false,
        };
        assert_eq!(0, filter_files_by_size(&files1, &cli_configuration).len());

        let mut files2 = vec![];
        let mut d = PathBuf::from(env!("CARGO_MANIFEST_DIR"));
        d.push("resources/test/test_files_by_size/versions-empty.json");
        files2.push(d);
        assert_eq!(1, filter_files_by_size(&files2, &cli_configuration).len());
    }

    /// Filter files based on diff-aware returned files
    #[test]
    fn test_filter_files_by_diff_aware_info() {
        let mut files = vec![];
        files.push(PathBuf::from("/path/to/repo/path/to/file1.py"));
        files.push(PathBuf::from("/path/to/repo/path/to/file2.py"));

        let repository_path = Path::new("/path/to/repo/");

        let diff_aware_info = DiffAwareData {
            files: vec!["path/to/file2.py".to_string()],
            base_sha: "9f3f1e85b0b180a753612db3c0abe2c775b1588b".to_string(),
        };

        let res = filter_files_by_diff_aware_info(&files, repository_path, &diff_aware_info);
        assert_eq!(1, res.len());
        assert_eq!(
            "/path/to/repo/path/to/file2.py".to_string(),
            res.get(0).unwrap().to_str().unwrap().to_string()
        );
    }

    #[test]
    fn get_gitignore_do_not_exists() {
        let mut d = PathBuf::from(env!("CARGO_MANIFEST_DIR"));
        d.push("resources/test/gitignore/test-do-not-exists");
        let file_list = read_files_from_gitignore_internal(&d);
        assert!(file_list.is_ok());
        let fl = file_list.unwrap();
        assert!(fl.is_empty());
    }

    struct TestDir {
        dir: TempDir,
    }

    impl TestDir {
        fn new() -> Self {
            TestDir {
                dir: tempdir().unwrap(),
            }
        }

        fn base_path(&self) -> String {
            self.dir.path().display().to_string()
        }

        fn add_file(&self, path: &str) {
            let full_path = self.dir.path().join(path);
            if let Some(dir) = full_path.parent() {
                fs::create_dir_all(dir).unwrap();
            }
            fs::File::create(full_path).unwrap();
        }
    }

    macro_rules! assert_contains_files {
        ($basepath:expr, $files:expr, $wanted:expr) => {
            let base_path = Path::new($basepath);
            let actual_set: HashSet<&PathBuf> = HashSet::from_iter($files.iter());
            for name in $wanted {
                assert!(
                    actual_set.contains(&base_path.join(name)),
                    "file {} not found in list when it was expected",
                    name
                );
            }
        };
    }

    macro_rules! assert_not_contains_files {
        ($basepath:expr, $files:expr, $wanted:expr) => {
            let base_path = Path::new($basepath);
            let actual_set: HashSet<&PathBuf> = HashSet::from_iter($files.iter());
            for name in $wanted {
                assert!(
                    !actual_set.contains(&base_path.join(name)),
                    "file {} found in list when it was not expected",
                    name
                );
            }
        };
    }

    // make sure we can get the list of rules from a directory and that the
    // ignore-paths correctly works when we pass a glob.
    #[test]
    fn get_list_of_files_with_path_config() {
        let test_dir = TestDir::new();
        test_dir.add_file("src/a/main.rs");
        test_dir.add_file("src/a/other.rs");
        test_dir.add_file("src/b/main.rs");
        test_dir.add_file("test/a/main.rs");
        test_dir.add_file("test/a/other.rs");
        test_dir.add_file("test/b/main.rs");
        let base_path = test_dir.base_path();

        // first, we get the list of files without any path to ignore
        let empty_config = PathConfig::default();
        let files = get_files(&base_path, vec![], &empty_config).unwrap();
        assert_contains_files!(
            &base_path,
            files,
            [
                "src/a/main.rs",
                "src/b/main.rs",
                "test/a/main.rs",
                "test/a/other.rs",
                "test/b/main.rs",
            ]
        );

        // now, we add one glob pattern to ignore
        let path_config = PathConfig {
            ignore: vec!["src/**/main.rs".to_string().into()],
            only: None,
        };
        let files = get_files(&base_path, vec![], &path_config).unwrap();
        assert_contains_files!(
            &base_path,
            files,
            [
                "src/a/other.rs",
                "test/a/main.rs",
                "test/a/other.rs",
                "test/b/main.rs"
            ]
        );
        assert_not_contains_files!(&base_path, files, ["src/a/main.rs", "src/b/main.rs"]);

        // now, we add one path prefix to ignore
        let path_config = PathConfig {
            ignore: vec!["src/a".to_string().into()],
            only: None,
        };
        let files = get_files(&base_path, vec![], &path_config).unwrap();
        assert_contains_files!(&base_path, files, ["src/b/main.rs", "test/a/main.rs",]);
        assert_not_contains_files!(&base_path, files, ["src/a/main.rs", "src/a/other.rs"]);

        // now we add one glob pattern to require
        let path_config = PathConfig {
            ignore: vec![],
            only: Some(vec!["**/other.rs".to_string().into()]),
        };
        let files = get_files(&base_path, vec![], &path_config).unwrap();
        assert_contains_files!(&base_path, files, ["src/a/other.rs", "test/a/other.rs"]);
        assert_not_contains_files!(&base_path, files, ["src/a/main.rs", "test/a/main.rs"]);

        // now we add one glob path prefix to require
        let path_config = PathConfig {
            ignore: vec![],
            only: Some(vec!["src/a".to_string().into()]),
        };
        let files = get_files(&base_path, vec![], &path_config).unwrap();
        assert_contains_files!(&base_path, files, ["src/a/main.rs", "src/a/other.rs"]);
        assert_not_contains_files!(&base_path, files, ["src/b/main.rs", "test/a/main.rs"]);
    }

    #[test]
    fn get_files_with_subdirectory() {
        let current_path = std::env::current_dir().unwrap();
        let subdirectory = Path::new("src").join("sarif");

        // first, we get the list of files without any path to ignore
        let files = get_files(
            current_path.display().to_string().as_str(),
            vec![subdirectory.into_os_string().into_string().unwrap()],
            &PathConfig::default(),
        );

        assert_eq!(2, files.unwrap().len());
    }

    // check that we have the correct number of extensions for each language we support.
    #[test]
    fn get_extensions_for_language_all_languages() {
        let mut extensions_per_languages: HashMap<Language, usize> = HashMap::new();
        extensions_per_languages.insert(Language::JavaScript, 2);
        extensions_per_languages.insert(Language::Python, 2);
        extensions_per_languages.insert(Language::Rust, 1);
        extensions_per_languages.insert(Language::TypeScript, 2);
        extensions_per_languages.insert(Language::Dockerfile, 2);
        extensions_per_languages.insert(Language::Yaml, 2);

        for (l, e) in extensions_per_languages {
            assert_eq!(
                get_extensions_for_language(&l)
                    .expect("have extensions")
                    .len(),
                e
            );
        }
    }

    #[test]
    fn test_filter_files_for_language_suffix() {
        let current_path = std::env::current_dir().unwrap();

        let files = get_files(
            current_path.display().to_string().as_str(),
            vec![],
            &PathConfig::default(),
        );
        assert!(files.is_ok());
        let files = &files.unwrap();
        assert_eq!(
            0,
            filter_files_for_language(files, &Language::TypeScript).len()
        );
        assert_ne!(0, filter_files_for_language(files, &Language::Rust).len());
        assert_eq!(
            1,
            filter_files_for_language(
                &[PathBuf::from("path").join(PathBuf::from("foobar.Dockerfile"))],
                &Language::Dockerfile
            )
            .len()
        );
    }

    #[test]
    fn test_filter_files_for_language_with_prefix() {
        assert_eq!(
            1,
            filter_files_for_language(
                &[PathBuf::from("path").join(PathBuf::from("Dockerfile.foobar"))],
                &Language::Dockerfile
            )
            .len()
        );
        assert_eq!(
            0,
            filter_files_for_language(
                &[PathBuf::from("path").join(PathBuf::from("Dock3rfile.foobar"))],
                &Language::Dockerfile
            )
            .len()
        );
    }

    #[test]
    fn test_filter_files_for_language_with_exact_match() {
        assert_eq!(
            1,
            filter_files_for_language(
                &[PathBuf::from("path").join(PathBuf::from("Dockerfile"))],
                &Language::Dockerfile
            )
            .len()
        );
        assert_eq!(
            0,
            filter_files_for_language(
                &[PathBuf::from("path").join(PathBuf::from("Dock3rfile"))],
                &Language::Dockerfile
            )
            .len()
        );
    }
}<|MERGE_RESOLUTION|>--- conflicted
+++ resolved
@@ -13,10 +13,6 @@
 use kernel::path_restrictions::is_allowed_by_path_config;
 
 use crate::model::cli_configuration::CliConfiguration;
-<<<<<<< HEAD
-use crate::model::config_file::{PathConfig, PathPattern};
-=======
->>>>>>> 3f8cc793
 use crate::model::datadog_api::DiffAwareData;
 
 static FILE_EXTENSIONS_PER_LANGUAGE_LIST: &[(Language, &[&str])] = &[
@@ -158,34 +154,6 @@
     Ok(files_to_return)
 }
 
-<<<<<<< HEAD
-fn matches_pattern(pattern: &PathPattern, path: &str) -> bool {
-    pattern
-        .glob
-        .as_ref()
-        .map(|g| g.is_match(path))
-        .unwrap_or(false)
-        || Path::new(path).starts_with(&pattern.prefix)
-}
-
-pub fn is_allowed_by_path_config(paths: &PathConfig, file_name: &str) -> bool {
-    if paths
-        .ignore
-        .iter()
-        .any(|pattern| matches_pattern(pattern, file_name))
-    {
-        return false;
-    }
-    match &paths.only {
-        None => true,
-        Some(only) => only
-            .iter()
-            .any(|pattern| matches_pattern(pattern, file_name)),
-    }
-}
-
-=======
->>>>>>> 3f8cc793
 /// try to find if one of the subdirectory used to scan a repository is going outside the
 /// repository directory. If yes, this is unsafe, scans outside the repository and should
 /// not run.
