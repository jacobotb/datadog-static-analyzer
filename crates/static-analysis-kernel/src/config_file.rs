use crate::model::analysis::ArgumentProvider;
use anyhow::Result;
<<<<<<< HEAD
use sequence_trie::SequenceTrie;
use serde::de::{Error, MapAccess, SeqAccess, Visitor};
=======
use serde::de::{Error, MapAccess, SeqAccess, Unexpected, Visitor};
>>>>>>> 9bdda6d7
use serde::{Deserialize, Deserializer};
use std::collections::HashMap;
use std::fmt;
use std::fmt::Formatter;

use crate::model::config_file::{ArgumentValues, ConfigFile, RuleConfig, RulesetConfig};

pub fn parse_config_file(config_contents: &str) -> Result<ConfigFile> {
    Ok(serde_yaml::from_str(config_contents)?)
}

<<<<<<< HEAD
type Argument = (String, String);

type ArgumentsByPrefix = SequenceTrie<String, Vec<Argument>>;
pub struct TrieArgumentProvider {
    by_rule: HashMap<String, ArgumentsByPrefix>,
}

impl ArgumentProvider for TrieArgumentProvider {
    fn get_arguments(&self, filename: &str, rulename: &str) -> HashMap<String, String> {
        let mut out = HashMap::new();
        if let Some(by_prefix) = self.by_rule.get(rulename) {
            for args in by_prefix
                .prefix_iter(filename.split('/').filter(|c| !c.is_empty()))
                .filter_map(|x| x.value())
            {
                // Longer prefixes appear last, so they'll override arguments from shorter prefixes.
                out.extend(args.clone());
            }
        }
        out
    }
}

pub fn get_argument_provider(config: &ConfigFile) -> TrieArgumentProvider {
    let mut by_rule = HashMap::new();
    for (ruleset_name, ruleset_cfg) in &config.rulesets {
        for (rule_shortname, rule_cfg) in &ruleset_cfg.rules {
            let mut by_prefix = HashMap::new();
            for (arg_name, arg_values) in &rule_cfg.arguments {
                for (prefix, value) in &arg_values.by_subtree {
                    by_prefix
                        .entry(prefix)
                        .or_insert(vec![])
                        .push((arg_name.clone(), value.clone()));
                }
            }
            if !by_prefix.is_empty() {
                let mut by_prefix_trie = SequenceTrie::new();
                for (k, v) in by_prefix {
                    by_prefix_trie.insert(k.split('/').filter(|c| !c.is_empty()), v);
                }
                let rule_name = format!("{}/{}", ruleset_name, rule_shortname);
                by_rule.insert(rule_name, by_prefix_trie);
            }
        }
    }

    TrieArgumentProvider { by_rule }
=======
pub fn deserialize_schema_version<'de, D>(deserializer: D) -> Result<String, D::Error>
where
    D: Deserializer<'de>,
{
    struct SchemaVersionVisitor {}
    impl<'de> Visitor<'de> for SchemaVersionVisitor {
        type Value = String;

        fn expecting(&self, formatter: &mut Formatter) -> fmt::Result {
            formatter.write_str("a \"v1\" string")
        }

        fn visit_str<E>(self, v: &str) -> std::result::Result<Self::Value, E>
        where
            E: Error,
        {
            if v != "v1" {
                Err(Error::invalid_value(Unexpected::Str(v), &self))
            } else {
                Ok(v.to_string())
            }
        }
    }
    deserializer.deserialize_string(SchemaVersionVisitor {})
>>>>>>> 9bdda6d7
}

/// Special deserializer for a `RulesetConfig` map.
///
/// For backwards compatibility, we want to support lists of strings and maps from name to ruleset
/// config.
/// Lists of strings produce maps of empty `RulesetConfig`s.
/// Duplicate rulesets are rejected.
pub fn deserialize_rulesetconfigs<'de, D>(
    deserializer: D,
) -> Result<HashMap<String, RulesetConfig>, D::Error>
where
    D: Deserializer<'de>,
{
    struct RulesetConfigsVisitor {}
    impl<'de> Visitor<'de> for RulesetConfigsVisitor {
        type Value = HashMap<String, RulesetConfig>;

        fn expecting(&self, formatter: &mut Formatter) -> fmt::Result {
            formatter.write_str("a list of ruleset configurations")
        }

        /// Deserializes a list of strings.
        fn visit_seq<A>(self, mut seq: A) -> Result<Self::Value, A::Error>
        where
            A: SeqAccess<'de>,
        {
            let mut out = HashMap::new();
            while let Some(nrc) = seq.next_element::<NamedRulesetConfig>()? {
                if out.insert(nrc.name.clone(), nrc.cfg).is_some() {
                    return Err(Error::custom(format!("duplicate ruleset: {}", nrc.name)));
                }
            }
            if out.is_empty() {
                return Err(Error::custom("no rulesets were specified"));
            }
            Ok(out)
        }
    }
    deserializer.deserialize_any(RulesetConfigsVisitor {})
}

/// Holder for ruleset configurations specified in lists.
struct NamedRulesetConfig {
    name: String,
    cfg: RulesetConfig,
}

/// Special deserializer for ruleset list items.
///
/// As we've changed the format, we are going to get a mixture of old format configurations,
/// new format configurations, and configurations that have been converted but have syntax errors.
///
/// To be friendly, we try extra hard to parse the configuration file the user intended, even in
/// the face of syntax errors:
///
/// This is the modern syntax:
/// ```yaml
/// rulesets:
///   ruleset1:
///   ruleset2:
///     ignore:
///       - "foo"
///   ruleset3:
/// ```
/// This is the old syntax:
/// ```yaml
/// rulesets:
///   - ruleset1
///   - ruleset2
///   - ruleset3
/// ```
/// This is an invalid syntax that we try to parse here:
/// ```yaml
/// rulesets:
///   - ruleset1
///   - ruleset2:
///       ignore:
///         - "foo"
///   - ruleset3:
///     ignore:
///       - "foo"
/// ```
/// (Note the indentation for the difference between the last two rulesets.)
impl<'de> Deserialize<'de> for NamedRulesetConfig {
    fn deserialize<D>(deserializer: D) -> Result<NamedRulesetConfig, D::Error>
    where
        D: Deserializer<'de>,
    {
        struct NamedRulesetConfigVisitor {}
        impl<'de> Visitor<'de> for NamedRulesetConfigVisitor {
            type Value = NamedRulesetConfig;
            fn expecting(&self, formatter: &mut Formatter) -> fmt::Result {
                formatter.write_str("a string or ruleset configuration")
            }

            fn visit_str<E>(self, v: &str) -> Result<Self::Value, E>
            where
                E: Error,
            {
                self.visit_string(v.to_string())
            }

            fn visit_string<E>(self, v: String) -> Result<Self::Value, E>
            where
                E: Error,
            {
                Ok(NamedRulesetConfig {
                    name: v,
                    cfg: RulesetConfig::default(),
                })
            }

            fn visit_map<A>(self, mut map: A) -> Result<Self::Value, A::Error>
            where
                A: MapAccess<'de>,
            {
                let mut out = match map.next_entry::<String, ()>()? {
                    None => {
                        return Err(Error::missing_field("name"));
                    }
                    Some((k, _)) => NamedRulesetConfig { name: k, cfg: RulesetConfig::default() },
                };
                // Populate the object field by field.
                while let Some(x) = map.next_key::<String>()? {
                    match x.as_str() {
                        "only" => {
                            if out.cfg.paths.only.is_some() {
                                return Err(Error::duplicate_field("only"));
                            } else {
                                out.cfg.paths.only = Some(map.next_value()?);
                            }
                        }
                        "ignore" => {
                            if !out.cfg.paths.ignore.is_empty() {
                                return Err(Error::duplicate_field("ignore"));
                            } else {
                                out.cfg.paths.ignore = map.next_value()?;
                            }
                        }
                        "rules" => {
                            if !out.cfg.rules.is_empty() {
                                return Err(Error::duplicate_field("rules"));
                            } else {
                                out.cfg.rules = map.next_value()?;
                            }
                        }
                        _ => {
                            // Ignore empty and other fields
                        }
                    }
                }
                Ok(out)
            }
        }
        deserializer.deserialize_any(NamedRulesetConfigVisitor {})
    }
}

/// Deserializer for a `RuleConfig` map which rejects duplicate rules.
pub fn deserialize_ruleconfigs<'de, D>(
    deserializer: D,
) -> Result<HashMap<String, RuleConfig>, D::Error>
where
    D: Deserializer<'de>,
{
    struct RuleConfigVisitor {}
    impl<'de> Visitor<'de> for RuleConfigVisitor {
        type Value = HashMap<String, RuleConfig>;

        fn expecting(&self, formatter: &mut Formatter) -> fmt::Result {
            formatter.write_str("an optional map from string to rule configuration")
        }

        /// Deserializes a map of string to `RuleConfig`.
        fn visit_map<A>(self, mut map: A) -> Result<Self::Value, A::Error>
        where
            A: MapAccess<'de>,
        {
            let mut out = HashMap::new();
            while let Some((k, v)) = map.next_entry::<String, RuleConfig>()? {
                if out.insert(k.clone(), v).is_some() {
                    return Err(Error::custom(format!("found duplicate rule: {}", k)));
                }
            }
            Ok(out)
        }
    }
    deserializer.deserialize_any(RuleConfigVisitor {})
}

impl<'de> Deserialize<'de> for ArgumentValues {
    fn deserialize<D>(deserializer: D) -> Result<ArgumentValues, D::Error>
    where
        D: Deserializer<'de>,
    {
        struct ArgumentValuesVisitor {}
        impl<'de> Visitor<'de> for ArgumentValuesVisitor {
            type Value = ArgumentValues;

            fn expecting(&self, formatter: &mut Formatter) -> fmt::Result {
                formatter.write_str("a string or map from subtree to string")
            }

            // Cast pretty much every primitive type to a string.
            fn visit_u64<E>(self, v: u64) -> Result<Self::Value, E>
            where
                E: Error,
            {
                self.visit_string(v.to_string())
            }

            fn visit_u128<E>(self, v: u128) -> Result<Self::Value, E>
            where
                E: Error,
            {
                self.visit_string(v.to_string())
            }

            fn visit_i64<E>(self, v: i64) -> Result<Self::Value, E>
            where
                E: Error,
            {
                self.visit_string(v.to_string())
            }

            fn visit_i128<E>(self, v: i128) -> Result<Self::Value, E>
            where
                E: Error,
            {
                self.visit_string(v.to_string())
            }

            fn visit_f64<E>(self, v: f64) -> Result<Self::Value, E>
            where
                E: Error,
            {
                self.visit_string(v.to_string())
            }

            fn visit_bool<E>(self, v: bool) -> Result<Self::Value, E>
            where
                E: Error,
            {
                self.visit_string(v.to_string())
            }

            fn visit_unit<E>(self) -> Result<Self::Value, E>
            where
                E: Error,
            {
                self.visit_string("".to_string())
            }

            fn visit_str<E>(self, v: &str) -> Result<Self::Value, E>
            where
                E: Error,
            {
                self.visit_string(v.to_string())
            }

            fn visit_string<E>(self, v: String) -> Result<Self::Value, E>
            where
                E: Error,
            {
                Ok(ArgumentValues {
                    by_subtree: HashMap::from([("".to_string(), v)]),
                })
            }

            fn visit_map<A>(self, mut map: A) -> Result<Self::Value, A::Error>
            where
                A: MapAccess<'de>,
            {
                let mut by_subtree = HashMap::new();
                while let Some((key, value)) = map.next_entry::<String, String>()? {
                    let prefix = if key == "/" || key == "**" { "" } else { &key };
                    if by_subtree.insert(prefix.to_string(), value).is_some() {
                        return Err(Error::custom(format!("repeated key: {}", key)));
                    }
                }
                Ok(ArgumentValues { by_subtree })
            }
        }
        deserializer.deserialize_any(ArgumentValuesVisitor {})
    }
}

#[cfg(test)]
mod tests {
    use super::*;
    use crate::model::config_file::{ConfigFile, PathConfig, RuleConfig, RulesetConfig};
    use std::collections::HashMap;

    // `rulesets` parsed as a list of ruleset names
    #[test]
    fn test_parse_rulesets_as_list_of_strings() {
        let data = r#"
rulesets:
  - python-security
  - go-best-practices
    "#;
        let expected = ConfigFile {
            rulesets: HashMap::from([
                ("python-security".to_string(), RulesetConfig::default()),
                ("go-best-practices".to_string(), RulesetConfig::default()),
            ]),
            ..ConfigFile::default()
        };

        let res = parse_config_file(data);
        assert_eq!(expected, res.unwrap());
    }

    // `rulesets` parsed as a map from rule name to config.
    #[test]
    fn test_cannot_parse_rulesets_as_map() {
        let data = r#"
rulesets:
  python-security:
  go-best-practices:
    only:
      - "one/two"
      - "foo/**/*.go"
    ignore:
      - "tres/cuatro"
      - "bar/**/*.go"
  java-security:
    rules:
      random-iv:
    "#;

        let res = parse_config_file(data);
        assert!(res.is_err());
    }

    // Parse improperly formatted YAML where the rulesets are lists of maps
    // or mixed lists of strings and maps.
    #[test]
    fn test_parse_rulesets_as_list_of_strings_and_maps() {
        let data = r#"
rulesets:
  - c-best-practices
  - rust-best-practices:
  - go-best-practices:
    only:
      - "foo"
  - python-best-practices:
    ignore:
      - "bar"
    "#;

        let expected = ConfigFile {
            rulesets: HashMap::from([
                ("c-best-practices".to_string(), RulesetConfig::default()),
                ("rust-best-practices".to_string(), RulesetConfig::default()),
                (
                    "go-best-practices".to_string(),
                    RulesetConfig {
                        paths: PathConfig {
                            only: Some(vec!["foo".to_string().into()]),
                            ignore: vec![],
                        },
                        ..Default::default()
                    },
                ),
                (
                    "python-best-practices".to_string(),
                    RulesetConfig {
                        paths: PathConfig {
                            only: None,
                            ignore: vec!["bar".to_string().into()],
                        },
                        ..Default::default()
                    },
                ),
            ]),
            ..ConfigFile::default()
        };

        let res = parse_config_file(data);
        assert_eq!(expected, res.unwrap());
    }

    // Parse improperly formatted YAML where the rulesets are lists of maps
    // or mixed lists of strings and maps.
    #[test]
    fn test_cannot_parse_rulesets_with_bad_indentation() {
        let data = r#"
rulesets:
  - c-best-practices
  - rust-best-practices:
  - go-best-practices:
      only:
        - "foo"
  - python-best-practices:
      ignore:
        - "bar"
    "#;

        let res = parse_config_file(data);
        assert!(res.is_err());
    }

    // Cannot have repeated ruleset configurations.
    #[test]
    fn test_cannot_parse_rulesets_with_repeated_names() {
        let data = r#"
rulesets:
  - go-best-practices
  - go-security
  - go-best-practices
    "#;

        let res = parse_config_file(data);
        assert!(res.is_err());
        let data = r#"
rulesets:
  go-best-practices:
  go-security:
  go-best-practices:
    "#;

        let res = parse_config_file(data);
        assert!(res.is_err());
    }

    // Rule definitions can be parsed.
    #[test]
    fn test_parse_rules() {
        let data = r#"
rulesets:
  - python-security:
    rules:
      no-eval:
        only:
          - "py/**"
        ignore:
          - "py/insecure/**"
    "#;
        let expected = ConfigFile {
            rulesets: HashMap::from([(
                "python-security".to_string(),
                RulesetConfig {
                    paths: PathConfig::default(),
                    rules: HashMap::from([(
                        "no-eval".to_string(),
                        RuleConfig {
                            paths: PathConfig {
                                only: Some(vec!["py/**".to_string().into()]),
                                ignore: vec!["py/insecure/**".to_string().into()],
                            },
                            arguments: HashMap::new(),
                        },
                    )]),
                },
            )]),
            ..ConfigFile::default()
        };

        let res = parse_config_file(data);
        assert_eq!(expected, res.unwrap());
    }

    // Rules cannot be specified as lists of strings or maps.
    #[test]
    fn test_cannot_parse_rules_as_list() {
        let data = r#"
rulesets:
  python-security:
    rules:
      - no-eval
    "#;

        let res = parse_config_file(data);
        assert!(res.is_err());

        let data = r#"
rulesets:
  python-security:
    rules:
      - no-eval:
          only:
            - "py/**"
          ignore:
            - "py/insecure/**"
    "#;

        let res = parse_config_file(data);
        assert!(res.is_err());
    }

    // Rules cannot be repeated.
    #[test]
    fn test_cannot_parse_repeated_rules() {
        let data = r#"
rulesets:
  python-security:
    rules:
      no-eval:
        only:
          - "foo"
      no-eval:
        ignore:
          - "bar"
    "#;

        let res = parse_config_file(data);
        assert!(res.is_err());
    }

    // Argument values
    #[test]
    fn test_parse_argument_values() {
        let data = r#"
rulesets:
  - python-security:
    rules:
      no-eval:
        arguments:
          arg1: 100
          arg2:
            /: 200
            uno: 201
            uno/dos: 202
            tres: 203
      yes-eval:
        arguments:
          arg3: 300
          arg4:
            cuatro: 400
        "#;

        let expected = ConfigFile {
            rulesets: HashMap::from([(
                "python-security".to_string(),
                RulesetConfig {
                    paths: PathConfig::default(),
                    rules: HashMap::from([
                        (
                            "no-eval".to_string(),
                            RuleConfig {
                                paths: PathConfig::default(),
                                arguments: HashMap::from([
                                    (
                                        "arg1".to_string(),
                                        ArgumentValues {
                                            by_subtree: HashMap::from([(
                                                "".to_string(),
                                                "100".to_string(),
                                            )]),
                                        },
                                    ),
                                    (
                                        "arg2".to_string(),
                                        ArgumentValues {
                                            by_subtree: HashMap::from([
                                                ("".to_string(), "200".to_string()),
                                                ("uno".to_string(), "201".to_string()),
                                                ("uno/dos".to_string(), "202".to_string()),
                                                ("tres".to_string(), "203".to_string()),
                                            ]),
                                        },
                                    ),
                                ]),
                            },
                        ),
                        (
                            "yes-eval".to_string(),
                            RuleConfig {
                                paths: PathConfig::default(),
                                arguments: HashMap::from([
                                    (
                                        "arg3".to_string(),
                                        ArgumentValues {
                                            by_subtree: HashMap::from([(
                                                "".to_string(),
                                                "300".to_string(),
                                            )]),
                                        },
                                    ),
                                    (
                                        "arg4".to_string(),
                                        ArgumentValues {
                                            by_subtree: HashMap::from([(
                                                "cuatro".to_string(),
                                                "400".to_string(),
                                            )]),
                                        },
                                    ),
                                ]),
                            },
                        ),
                    ]),
                },
            )]),
            ..ConfigFile::default()
        };
        let res = parse_config_file(data);
        assert_eq!(expected, res.unwrap());
    }

    // test with everything
    #[test]
    fn test_parse_all_other_options() {
        let data = r#"
rulesets:
  - python-security
only:
  - "py/**/foo/*.py"
ignore:
  - "py/testing/*.py"
ignore-paths:
  - "**/test/**"
  - path1
ignore-gitignore: false
max-file-size-kb: 512
    "#;

        let expected = ConfigFile {
            rulesets: HashMap::from([("python-security".to_string(), RulesetConfig::default())]),
            paths: PathConfig {
                only: Some(vec!["py/**/foo/*.py".to_string().into()]),
                ignore: vec![
                    "py/testing/*.py".to_string().into(),
                    "**/test/**".to_string().into(),
                    "path1".to_string().into(),
                ],
            },
            ignore_gitignore: Some(false),
            max_file_size_kb: Some(512),
        };

        let res = parse_config_file(data);
        assert_eq!(expected, res.unwrap());
    }

    // No ruleset available in the data means that we have no configuration file
    // whatsoever and we should return Err
    #[test]
    fn test_parse_no_rulesets() {
        let data = r#"
    "#;
        let res = parse_config_file(data);
        assert!(res.is_err());
    }
}<|MERGE_RESOLUTION|>--- conflicted
+++ resolved
@@ -1,11 +1,7 @@
 use crate::model::analysis::ArgumentProvider;
 use anyhow::Result;
-<<<<<<< HEAD
 use sequence_trie::SequenceTrie;
-use serde::de::{Error, MapAccess, SeqAccess, Visitor};
-=======
 use serde::de::{Error, MapAccess, SeqAccess, Unexpected, Visitor};
->>>>>>> 9bdda6d7
 use serde::{Deserialize, Deserializer};
 use std::collections::HashMap;
 use std::fmt;
@@ -17,7 +13,32 @@
     Ok(serde_yaml::from_str(config_contents)?)
 }
 
-<<<<<<< HEAD
+pub fn deserialize_schema_version<'de, D>(deserializer: D) -> Result<String, D::Error>
+where
+    D: Deserializer<'de>,
+{
+    struct SchemaVersionVisitor {}
+    impl<'de> Visitor<'de> for SchemaVersionVisitor {
+        type Value = String;
+
+        fn expecting(&self, formatter: &mut Formatter) -> fmt::Result {
+            formatter.write_str("a \"v1\" string")
+        }
+
+        fn visit_str<E>(self, v: &str) -> std::result::Result<Self::Value, E>
+        where
+            E: Error,
+        {
+            if v != "v1" {
+                Err(Error::invalid_value(Unexpected::Str(v), &self))
+            } else {
+                Ok(v.to_string())
+            }
+        }
+    }
+    deserializer.deserialize_string(SchemaVersionVisitor {})
+}
+
 type Argument = (String, String);
 
 type ArgumentsByPrefix = SequenceTrie<String, Vec<Argument>>;
@@ -66,32 +87,6 @@
     }
 
     TrieArgumentProvider { by_rule }
-=======
-pub fn deserialize_schema_version<'de, D>(deserializer: D) -> Result<String, D::Error>
-where
-    D: Deserializer<'de>,
-{
-    struct SchemaVersionVisitor {}
-    impl<'de> Visitor<'de> for SchemaVersionVisitor {
-        type Value = String;
-
-        fn expecting(&self, formatter: &mut Formatter) -> fmt::Result {
-            formatter.write_str("a \"v1\" string")
-        }
-
-        fn visit_str<E>(self, v: &str) -> std::result::Result<Self::Value, E>
-        where
-            E: Error,
-        {
-            if v != "v1" {
-                Err(Error::invalid_value(Unexpected::Str(v), &self))
-            } else {
-                Ok(v.to_string())
-            }
-        }
-    }
-    deserializer.deserialize_string(SchemaVersionVisitor {})
->>>>>>> 9bdda6d7
 }
 
 /// Special deserializer for a `RulesetConfig` map.
@@ -383,7 +378,7 @@
 #[cfg(test)]
 mod tests {
     use super::*;
-    use crate::model::config_file::{ConfigFile, PathConfig, RuleConfig, RulesetConfig};
+    use crate::model::config_file::{ArgumentValues, ConfigFile, PathConfig, RuleConfig, RulesetConfig};
     use std::collections::HashMap;
 
     // `rulesets` parsed as a list of ruleset names
